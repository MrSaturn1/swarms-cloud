--- conflicted
+++ resolved
@@ -82,73 +82,22 @@
 
 # Fields below describe each replica.
 resources:
-<<<<<<< HEAD
-  # cloud: aws
-  accelerators: {
-   A10:1,
-  #  A10:2,
-  #  P100:1,
-  #  P100:2,
-  #  P100:4,
-  #  K80:1,
-  #  K80:8,
-  #  K80:16,
-   L4:1,
-  #  L4:4,
-  #  L4:8,
-  #  A10G:1,
-  #  A10G:4,
-  #  A10G:8,
-  #  A100:4,
-  #  A100:8,
-  #  A100-80GB:2,
-  #  A100-80GB:4,
-  #  A100-80GB:8,
-  #  H100:8,
-  #  M60:1,
-  #  M60:4,
-  #  T4:1,
-  #  T4:4,
-  #  T4:8,
-  #  V100:1,
-  #  V100:4,
-  #  V100:8,
-  #  V100-32GB:8,
-  #  Gaudi HL-205:8,
-  #  Radeon Pro V520:1,
-   T4g:1,
-  #  T4g:2
-  }
-
-  # cpus: 32+
-  # memory: 128+
-  # use_spot: True
-  # disk_size: 512  # Ensure model checkpoints (~246GB) can fit.
-  # disk_tier: best
-  # region: us-east-2 
-=======
   accelerators: {L4:8, A10g:8, A100:4, A100:8, A100-80GB:2}
   # cpus: 32+
   # memory: 512+
   # use_spot: True
   # disk_size: 512  # Ensure model checkpoints (~246GB) can fit.
   # disk_tier: best
->>>>>>> 09bf4309
   ports: 8000  # Expose to internet traffic.
   # spot_recovery: none
 
 setup: |
-<<<<<<< HEAD
   git clone https://github.com/ZackBradshaw/swarms-cloud && \
   cd swarms-cloud/servers/cogvlm && \
   # sudo apt-get update && \
   # sudo apt-get install -y nvidia-container-runtime && \
   # sudo systemctl restart docker && \
   sudo docker build -t cogvlm_api:latest .
-=======
-  docker build -t cogvlm .
->>>>>>> 09bf4309
-
  
 run: |
   docker run --gpus all --rm -e NVIDIA_VISIBLE_DEVICES=all -p 8000:8000 cogvlm_api:latest
